//
//  FuseUtilities.swift
//  Pods
//
//  Created by Kirollos Risk on 5/2/17.
//
//

import Foundation


class FuseUtilities {
    /// Computes the score for a match with `e` errors and `x` location.
    ///
    /// - Parameter pattern: Pattern being sought.
    /// - Parameter e: Number of errors in match.
    /// - Parameter x: Location of match.
    /// - Parameter loc: Expected location of match.
    /// - Parameter scoreTextLength: Coerced version of text's length.
    /// - Returns: Overall score for match (0.0 = good, 1.0 = bad).
    static func calculateScore(_ pattern: String, e: Int, x: Int, loc: Int, distance: Int) -> Double {
        let len = pattern.count
        let accuracy = Double(e) / Double(len)
        let proximity = abs(x - loc)
        if (distance == 0) {
            return Double(proximity != 0 ? 1 : accuracy)
        }
        return Double(accuracy) + (Double(proximity) / Double(distance))
    }

    /// Computes the score for a match with `e` errors and `x` location.
    ///
    /// - Parameter patternLength: Length of pattern being sought.
    /// - Parameter e: Number of errors in match.
    /// - Parameter x: Location of match.
    /// - Parameter loc: Expected location of match.
    /// - Parameter scoreTextLength: Coerced version of text's length.
    /// - Returns: Overall score for match (0.0 = good, 1.0 = bad).
    static func calculateScore(_ patternLength: Int, e: Int, x: Int, loc: Int, distance: Int) -> Double {
        let accuracy = Double(e) / Double(patternLength)
        let proximity = abs(x - loc)
        if (distance == 0) {
            return Double(proximity != 0 ? 1 : accuracy)
        }
        return Double(accuracy) + (Double(proximity) / Double(distance))
    }

    /// Initializes the alphabet for the Bitap algorithm
    ///
    /// - Parameter pattern: The text to encode.
    /// - Returns: Hash of character locations.
    static func calculatePatternAlphabet(_ pattern: String) -> [Character: Int] {
        let len = pattern.count
        var mask = [Character: Int]()
        for (i, c) in pattern.enumerated() {
            mask[c] =  (mask[c] ?? 0) | (1 << (len - i - 1))
        }
        return mask
    }

    /// Returns an array of `CountableClosedRange<Int>`, where each range represents a consecutive list of `1`s.
    ///
    ///     let arr = [0, 1, 1, 0, 1, 1, 1 ]
    ///     let ranges = findRanges(arr)
    ///     // [{startIndex 1, endIndex 2}, {startIndex 4, endIndex 6}
    ///
    /// - Parameter mask: A string representing the value to search for.
    ///
    /// - Returns: `CountableClosedRange<Int>` array.
    static func findRanges(_ mask: [Int]) -> [CountableClosedRange<Int>] {
        var ranges = [CountableClosedRange<Int>]()
        var start: Int = -1
        for (n, bit) in mask.enumerated() {
            if start == -1 && bit == 1 {
                start = n
<<<<<<< HEAD
            } else if bit == 0 && start != -1 {
                end = n - 1
                ranges.append(start...end)
=======
            } else if start != -1 && bit == 0 {
                ranges.append(CountableClosedRange<Int>(start..<n))
>>>>>>> a04658f5
                start = -1
            }
        }
        if mask.last == 1 {
<<<<<<< HEAD
            ranges.append(start...mask.count - 1)
=======
            ranges.append(CountableClosedRange<Int>(start..<mask.count))
>>>>>>> a04658f5
        }
        return ranges
    }
}<|MERGE_RESOLUTION|>--- conflicted
+++ resolved
@@ -73,23 +73,13 @@
         for (n, bit) in mask.enumerated() {
             if start == -1 && bit == 1 {
                 start = n
-<<<<<<< HEAD
-            } else if bit == 0 && start != -1 {
-                end = n - 1
-                ranges.append(start...end)
-=======
             } else if start != -1 && bit == 0 {
-                ranges.append(CountableClosedRange<Int>(start..<n))
->>>>>>> a04658f5
+                ranges.append(start..<n)
                 start = -1
             }
         }
         if mask.last == 1 {
-<<<<<<< HEAD
-            ranges.append(start...mask.count - 1)
-=======
-            ranges.append(CountableClosedRange<Int>(start..<mask.count))
->>>>>>> a04658f5
+            ranges.append(start..<mask.count)
         }
         return ranges
     }
