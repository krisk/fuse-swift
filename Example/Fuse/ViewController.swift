--- conflicted
+++ resolved
@@ -98,51 +98,24 @@
             NSFontAttributeName : UIFont.boldSystemFont(ofSize: 17),
             NSForegroundColorAttributeName: UIColor.blue
         ]
-<<<<<<< HEAD
 
         let results = fuse.search(searchText, in: books)
 
-        filteredBooks = results.map { (index, _, matchedRanges) in
-            let book = books[index]
+        filteredBooks = results
+            .sorted { $0.score < $1.score }
+            .map { (index, _, matchedRanges) in
+                let book = books[index]
 
-            let attributedString = NSMutableAttributedString(string: book)
-            matchedRanges
-                .map(Range.init)
-                .map(NSRange.init)
-                .forEach {
-                    attributedString.addAttributes(boldAttrs, range: $0)
-=======
-        
-        books.forEach {
-            // Search for the pattern in the book
-            if let result = fuse.search(pattern, in: $0) {
-                
-                // if a result is found, do some text transformation so that
-                // the substrings that are matched are bolded in the UI
-                let ranges = result.ranges
-                
-                let attributedString = NSMutableAttributedString(string:"")
-                var index: Int = 0
-                var range = ranges[index]
-                
-                $0.characters.enumerated().forEach { (offset, character) in
-                    let str = String(character)
-                    
-                    if offset > range.upperBound && index < ranges.count - 1 {
-                        index += 1
-                        range = ranges[index]
+                let attributedString = NSMutableAttributedString(string: book)
+                matchedRanges
+                    .map(Range.init)
+                    .map(NSRange.init)
+                    .forEach {
+                        attributedString.addAttributes(boldAttrs, range: $0)
                     }
-                    
-                    if offset >= range.lowerBound && offset <= range.upperBound {
-                        attributedString.append(NSMutableAttributedString(string: str, attributes: boldAttrs))
-                    } else {
-                        attributedString.append(NSMutableAttributedString(string: str))
-                    }
->>>>>>> 563cbc62
-                }
 
-            return attributedString
-        }
+                return attributedString
+            }
         
         tableView.reloadData()
     }
